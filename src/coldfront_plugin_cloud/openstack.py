import hashlib
import functools
import logging
import os
import urllib.parse
import time

import swiftclient
from swiftclient import exceptions as swift_exceptions
from keystoneauth1.identity import v3
from keystoneauth1 import session
from keystoneauth1 import exceptions as ksa_exceptions
from keystoneclient.v3 import client as ks_client
from cinderclient import client as cinderclient
from neutronclient.v2_0 import client as neutronclient
from novaclient import client as novaclient

from coldfront_plugin_cloud import attributes, base, utils

logger = logging.getLogger(__name__)

# 1 GB = 1 000 000 000 B = 10^9 B
GB_IN_BYTES = 1000000000

# Map the attribute name in ColdFront, to the client of the respective
# service, the version of the API, and the key in the payload.
QUOTA_KEY_MAPPING = {
    'compute': {
        'keys': {
            attributes.QUOTA_INSTANCES: 'instances',
            attributes.QUOTA_VCPU: 'cores',
            attributes.QUOTA_RAM: 'ram',
        },
    },
    'network': {
        'keys': {
            attributes.QUOTA_FLOATING_IPS: 'floatingip',
        }
    },
    'object': {
        'keys': {
            attributes.QUOTA_OBJECT_GB: 'x-account-meta-quota-bytes',
        }
    },
    'volume': {
        'keys': {
            attributes.QUOTA_VOLUMES: 'volumes',
            attributes.QUOTA_VOLUMES_GB: 'gigabytes',
        }
    },
}

COLDFRONT_RGW_SWIFT_INIT_USER = 'coldfront-swift-init'

QUOTA_KEY_MAPPING_ALL_KEYS = dict()
for service in QUOTA_KEY_MAPPING.keys():
    QUOTA_KEY_MAPPING_ALL_KEYS.update(QUOTA_KEY_MAPPING[service]['keys'])

def get_session_for_resource_via_password(resource, username, password, project_id):
    auth_url = resource.get_attribute(attributes.RESOURCE_AUTH_URL)
    user_domain = resource.get_attribute(attributes.RESOURCE_USER_DOMAIN)
    auth = v3.Password(auth_url=auth_url,
        username=username,
        password=password,
        project_id=project_id,
        user_domain_name=user_domain,
    )
    sesh = session.Session(
        auth,
        verify=os.environ.get('FUNCTIONAL_TESTS', '') != 'True'
    )
    return sesh

def get_session_for_resource(resource):
    auth_url = resource.get_attribute(attributes.RESOURCE_AUTH_URL)
    # Note: Authentication for a specific OpenStack cloud is stored in env
    # variables of the form OPENSTACK_{RESOURCE_NAME}_APPLICATION_CREDENTIAL_ID
    # and OPENSTACK_{RESOURCE_NAME}_APPLICATION_CREDENTIAL_SECRET
    # where resource name is has spaces replaced with underscored and is
    # uppercase.
    # This allows for the possibility of managing multiple OpenStack clouds
    # via multiple resources.
    var_name = utils.env_safe_name(resource.name)
    auth = v3.ApplicationCredential(
        auth_url=auth_url,
        application_credential_id=os.environ.get(
            f'OPENSTACK_{var_name}_APPLICATION_CREDENTIAL_ID'),
        application_credential_secret=os.environ.get(
            f'OPENSTACK_{var_name}_APPLICATION_CREDENTIAL_SECRET')
    )
    return session.Session(
        auth,
        verify=os.environ.get('FUNCTIONAL_TESTS', '') != 'True'
    )


class OpenStackResourceAllocator(base.ResourceAllocator):

    resource_type = 'openstack'

    project_name_max_length = 64

    @functools.cached_property
    def session(self) -> session.Session:
        return get_session_for_resource(self.resource)

    @functools.cached_property
    def identity(self) -> ks_client.Client:
        return ks_client.Client(session=self.session)

    @functools.cached_property
    def compute(self) -> novaclient.Client:
        return novaclient.Client(session=self.session, version=2)

    @functools.cached_property
    def volume(self):
        return cinderclient.Client(session=self.session, version=3)

    @functools.cached_property
    def network(self):
        return neutronclient.Client(session=self.session)

    @functools.lru_cache()
    def object(self, project_id=None, session=None) -> swiftclient.Connection:
        preauth_url = None
        session = session or self.session
        if project_id:
            swift_endpoint = session.get_endpoint(
                service_type='object-store',
                interface='public',
            )
            preauth_url = swift_endpoint.replace(
                session.get_project_id(),
                project_id,
            )
        logger.debug(f'creating swift client: preauthurl={preauth_url}')
        return swiftclient.Connection(
            session=session,
            preauthurl=preauth_url,
        )

    def create_project(self, suggested_project_name) -> base.ResourceAllocator.Project:
        project_name = utils.get_unique_project_name(
            suggested_project_name,
            max_length=self.project_name_max_length)

        openstack_project = self.identity.projects.create(
            name=project_name,
            domain=self.resource.get_attribute(attributes.RESOURCE_PROJECT_DOMAIN),
            enabled=True,
        )
        return self.Project(project_name, openstack_project.id)

    def reactivate_project(self, project_id):
        openstack_project = self.identity.projects.get(project_id)
        openstack_project.update(enabled=True)

    def disable_project(self, project_id):
        self.identity.projects.update(project_id, enabled=False)

    def set_quota(self, project_id):
        # If an attribute with the appropriate name is associated with an
        # allocation, set that as the quota. Otherwise, multiply
        # the quantity attribute via the mapping table above.
        for service_name, service in QUOTA_KEY_MAPPING.items():
            # No need to do any calculations here, just go through each service
            # and set the value in the attribute.
            payload = dict()
            for coldfront_attr, openstack_key in service['keys'].items():
                value = self.allocation.get_attribute(coldfront_attr)
                if value is not None:
                    payload[openstack_key] = value

            if not payload:
                # Skip if service doesn't have any associated attributes
                continue

            if service_name == 'network':
                self.network.update_quota(project_id, body={'quota': payload})
            elif service_name == 'volume':
                self.volume.quotas.update(project_id, **payload)
            elif service_name == 'compute':
                self.compute.quotas.update(project_id, **payload)
            elif service_name == 'object':
                self._set_object_quota(project_id, payload)

    def _set_object_quota(self, project_id, payload):
        try:
            # Note(knikolla): For consistency with other OpenStack
            # quotas we're storing this as GB on the attribute and
            # converting to bytes for Swift.
            payload[QUOTA_KEY_MAPPING['object']['keys'][
                attributes.QUOTA_OBJECT_GB]
            ] *= GB_IN_BYTES
            self.object(project_id).post_account(headers=payload)
        except ksa_exceptions.catalog.EndpointNotFound:
            logger.debug('No swift available, skipping its quota.')
        except swiftclient.exceptions.ClientException as e:
            if e.http_status == 403:
                self._init_rgw_for_project(project_id)
                self.object(project_id).post_account(headers=payload)
            else:
                raise

    def _init_rgw_for_project(self, project_id):
        var_name = utils.env_safe_name(self.resource.name)
        phash = hashlib.sha512(
            os.environ.get(
                f'OPENSTACK_{var_name}_APPLICATION_CREDENTIAL_SECRET'
            ).encode('utf-8')
        )

        password = phash.hexdigest()[0:int(phash.block_size/2)]

        try:
            user = self.identity.users.create(
                name=COLDFRONT_RGW_SWIFT_INIT_USER,
                password=password,
            )
        except ksa_exceptions.http.Conflict:
            logger.debug(f'rgw swift init user already exists: {COLDFRONT_RGW_SWIFT_INIT_USER}')

        self.assign_role_on_user(COLDFRONT_RGW_SWIFT_INIT_USER, project_id)

        usesh = get_session_for_resource_via_password(
            resource=self.resource,
            username=COLDFRONT_RGW_SWIFT_INIT_USER,
            password=password,
            project_id=project_id,
        )
        sw = self.object(session=usesh, project_id=project_id)
        stat = sw.head_account()
        logger.debug(f'rgw swift stat for {project_id}:\n{stat}')
        self.remove_role_from_user(COLDFRONT_RGW_SWIFT_INIT_USER, project_id)

    def get_quota(self, project_id):
        quotas = dict()

        compute_quota = self.compute.quotas.get(project_id)
        for k in QUOTA_KEY_MAPPING['compute']['keys'].values():
            quotas[k] = compute_quota.__getattr__(k)

        volume_quota = self.volume.quotas.get(project_id)
        for k in QUOTA_KEY_MAPPING['volume']['keys'].values():
            quotas[k] = volume_quota.__getattr__(k)

        network_quota = self.network.show_quota(project_id)['quota']
        for k in QUOTA_KEY_MAPPING['network']['keys'].values():
            quotas[k] = network_quota.get(k)

        key = QUOTA_KEY_MAPPING['object']['keys'][attributes.QUOTA_OBJECT_GB]
        try:
            swift = self.object(project_id).head_account()
            quotas[key] = int(int(swift.get(key)) / GB_IN_BYTES)
        except ksa_exceptions.catalog.EndpointNotFound:
            logger.debug('No swift available, skipping its quota.')
        except swiftclient.exceptions.ClientException as e:
            if e.http_status == 403:
                self._init_rgw_for_project(project_id)
                swift = self.object(project_id).head_account()
                quotas[key] = int(int(swift.get(key)) / GB_IN_BYTES)
            else:
                raise
        except (ValueError, TypeError):
            logger.info('No swift quota set.')

        return quotas

    def get_user_payload_for_resource(self, username):
        domain_id = self.resource.get_attribute(attributes.RESOURCE_USER_DOMAIN)
        idp_id = self.resource.get_attribute(attributes.RESOURCE_IDP)
        protocol = self.resource.get_attribute(attributes.RESOURCE_FEDERATION_PROTOCOL) or 'openid'
        return {
            'user': {
                'domain_id': domain_id,
                'enabled': True,
                'name': username,
                'email': username,
                'federated': [
                    {
                        'idp_id': idp_id,
                        'protocols': [
                            {
                                'protocol_id': protocol,
                                'unique_id': urllib.parse.quote_plus(username)
                            }
                        ]
                    }
                ]
            }
        }

    def get_federated_user(self, username):
        # Query by unique_id
        query_response = get_session_for_resource(self.resource).get(
            f'{self.resource.get_attribute(attributes.RESOURCE_AUTH_URL)}/v3/users?unique_id={username}'
        ).json()
        if query_response['users']:
            return query_response['users'][0]

        # Query by name as a fallback (this might return a non-federated user)
        query_response = get_session_for_resource(self.resource).get(
            f'{self.resource.get_attribute(attributes.RESOURCE_AUTH_URL)}/v3/users?'
            f'name={username}&domain_id={self.resource.get_attribute(attributes.RESOURCE_USER_DOMAIN)}'
        ).json()
        if query_response['users']:
            return query_response['users'][0]

    def create_federated_user(self, unique_id):
        try:
            create_response = get_session_for_resource(self.resource).post(
                f'{self.resource.get_attribute(attributes.RESOURCE_AUTH_URL)}/v3/users',
                json=self.get_user_payload_for_resource(unique_id)
            )
            return create_response.json()['user']
        except ksa_exceptions.Conflict:
            return self.get_federated_user(unique_id)

    def assign_role_on_user(self, username, project_id):
        role = self.identity.roles.find(name=self.member_role_name)

        user = self.get_federated_user(username)
        self.identity.roles.grant(user=user['id'],
                                  project=project_id,
                                  role=role)

    def remove_role_from_user(self, username, project_id):
        role = self.identity.roles.find(name=self.member_role_name)

        if user := self.get_federated_user(username):
            self.identity.roles.revoke(user=user['id'], project=project_id, role=role)

    def create_default_network(self, project_id):
        neutron = neutronclient.Client(session=get_session_for_resource(self.resource))

        # Get or create default network
        networks = neutron.list_networks(project_id=project_id,
                                         name='default_network')
        if networks := networks['networks']:
            network = networks[0]
            print(f'Default network with ID {network["network"]["id"]} '
                        f'already exists for project {project_id}.')
        else:
            default_network_payload = {
                'network': {
                    'name': 'default_network',
                    'project_id': project_id,
                    'admin_state_up': True,
                    'description': 'Default network created during provisioning.',
                }
            }
            network = neutron.create_network(body=default_network_payload)
            print(f'Default network with ID {network["network"]["id"]} '
                        f'created for project {project_id}.')

        # Get or create default subnet
        subnets = neutron.list_subnets(project_id=project_id,
                                       name='default_subnet')
        if subnets := subnets['subnets']:
            subnet = subnets[0]
            print(f'Default subnet with ID {subnet["subnet"]["id"]} '
                        f'already exists for project {project_id}.')
        else:
            default_subnet_payload = {
                'subnet': {
                    'network_id': network['network']['id'],
                    'name': 'default_subnet',
                    'ip_version': 4,
                    'project_id': project_id,
                    'cidr': self.resource.get_attribute(
                        attributes.RESOURCE_DEFAULT_NETWORK_CIDR) or '192.168.0.0/24',
                    'dns_nameservers': ['8.8.8.8', '8.8.4.4'],
                    'description': 'Default subnet created during provisioning.',
                }
            }
            subnet = neutron.create_subnet(body=default_subnet_payload)
            print(f'Default subnet with ID {subnet["subnet"]["id"]} '
                        f'created for project {project_id}.')

        # Get or create default router
        routers = neutron.list_routers(project_id=project_id,
                                       name='default_router')
        if routers := routers['routers']:
            router = routers[0]
        else:
            default_router_payload = {
                'router': {
                    'name': 'default_router',
                    'external_gateway_info': {
                        "network_id": self.resource.get_attribute(
                            attributes.RESOURCE_DEFAULT_PUBLIC_NETWORK)
                    },
                    'project_id': project_id,
                    'admin_state_up': True,
                    'description': 'Default router created during provisioning.'
                }
            }
            router = neutron.create_router(body=default_router_payload)

        # Get or create port on router
        router_id = router['router']['id']
        network_id = network['network']['id']
        subnet_id = subnet['subnet']['id']

        ports = neutron.list_ports(project_id=project_id,
                                   device_id=router_id,
                                   network_id=network_id)
        if ports['ports']:
            print(f'Router {router_id} already connected to network {network_id} for '
                        f'project {project_id}.')
        else:
            default_interface_payload = {'subnet_id': subnet_id}
            neutron.add_interface_router(router_id,
                                         body=default_interface_payload)
            print(f'Router {router_id} connected to subnet {subnet_id} for '
                        f'project {project_id}.')
            
        ports = neutron.list_ports(project_id=project_id,
                                   device_id=router_id,
                                   network_id=network_id)['ports']
<<<<<<< HEAD
        while ports[0]['status']:
            print("polling port")
=======
        while ports[0]['status'] != 'ACTIVE':
            print("polling port")
            time.sleep(1)
>>>>>>> 0c29fc00
            ports = neutron.list_ports(project_id=project_id,
                                   device_id=router_id,
                                   network_id=network_id)['ports']

    def create_project_defaults(self, project_id):
        if self.resource.get_attribute(attributes.RESOURCE_DEFAULT_PUBLIC_NETWORK):
            logger.info(f'Creating default network for project '
                        f'{project_id}.')
            self.create_default_network(
                self.allocation.get_attribute(attributes.ALLOCATION_PROJECT_ID)
            )
        else:
            logger.info(f'No public network configured. Skipping default '
                        f'network creation for project {project_id}.')

    def get_users(self, project_id):
        """ Return users with a role in a project"""
        role_name = self.resource.get_attribute(attributes.RESOURCE_ROLE)
        role = self.identity.roles.find(name=role_name)
        role_assignments = self.identity.role_assignments.list(role=role.id,
                                                               project=project_id,
                                                               include_names=True)
        user_names = set(role_assignment.user["name"] for role_assignment in role_assignments)
        return user_names<|MERGE_RESOLUTION|>--- conflicted
+++ resolved
@@ -418,14 +418,9 @@
         ports = neutron.list_ports(project_id=project_id,
                                    device_id=router_id,
                                    network_id=network_id)['ports']
-<<<<<<< HEAD
-        while ports[0]['status']:
-            print("polling port")
-=======
         while ports[0]['status'] != 'ACTIVE':
             print("polling port")
             time.sleep(1)
->>>>>>> 0c29fc00
             ports = neutron.list_ports(project_id=project_id,
                                    device_id=router_id,
                                    network_id=network_id)['ports']
