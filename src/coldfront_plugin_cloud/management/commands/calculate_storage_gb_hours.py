--- conflicted
+++ resolved
@@ -208,13 +208,9 @@
         logger.info(f"Uploaded to {secondary_location}.")
 
     def handle(self, *args, **options):
-<<<<<<< HEAD
         generated_at = datetime.now(tz=timezone.utc).isoformat(timespec="seconds")
 
         def get_outages_for_service(resource_name: str):
-=======
-        def get_outages_for_service(cluster_name: str):
->>>>>>> 2bc46eac
             """Get outages for a service from nerc-rates.
 
             :param cluster_name: Name of the cluster to get outages for.
